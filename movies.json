--- conflicted
+++ resolved
@@ -1,1836 +1,11 @@
-<<<<<<< HEAD
-=======
 {
   "developer": {
     "name": "Abdul Mueed",
     "contact": "am-abdulmueed3@gmail.com",
     "website": "https://github.com/betapix"
   },
-  "last_updated": "2025-09-24T16:38:52.514244",
+  "last_updated": "2025-09-24T16:10:55.142609",
   "movies": [
-    {
-      "id": 617126,
-      "title": "The Fantastic 4: First Steps",
-      "year": "2025",
-      "overview": "Against the vibrant backdrop of a 1960s-inspired, retro-futuristic world, Marvel's First Family is forced to balance their roles as heroes with the strength of their family bond, while defending Earth from a ravenous space god called Galactus and his enigmatic Herald, Silver Surfer.",
-      "poster": "https://image.tmdb.org/t/p/w500/x26MtUlwtWD26d0G0FXcppxCJio.jpg",
-      "rating": 7.175,
-      "genres": [
-        878,
-        12
-      ],
-      "budget": 200000000,
-      "revenue": 520325511,
-      "directors": [
-        "Matt Shakman"
-      ],
-      "writers": [
-        "Jack Kirby",
-        "Stan Lee",
-        "Eric Pearson",
-        "Jeff Kaplan",
-        "Ian Springer",
-        "Kat Wood",
-        "Josh Friedman",
-        "Eric Pearson",
-        "Jeff Kaplan",
-        "Ian Springer",
-        "Stan Lee",
-        "Jack Kirby"
-      ],
-      "cast": [
-        {
-          "name": "Pedro Pascal",
-          "character": "Reed Richards / Mister Fantastic",
-          "profile": "https://image.tmdb.org/t/p/w300/oKcMbVn0NJTNzQt0ClKKvVXkm60.jpg"
-        },
-        {
-          "name": "Vanessa Kirby",
-          "character": "Sue Storm / Invisible Woman",
-          "profile": "https://image.tmdb.org/t/p/w300/a8a9U00KL2JJkkekzhNnueIGKKF.jpg"
-        },
-        {
-          "name": "Ebon Moss-Bachrach",
-          "character": "Ben Grimm / The Thing",
-          "profile": "https://image.tmdb.org/t/p/w300/xD8GVNayMpiTZxLfahy2DseYcQq.jpg"
-        },
-        {
-          "name": "Joseph Quinn",
-          "character": "Johnny Storm / Human Torch",
-          "profile": "https://image.tmdb.org/t/p/w300/zshhuioZaH8S5ZKdMcojzWi1ntl.jpg"
-        },
-        {
-          "name": "Ralph Ineson",
-          "character": "Galactus",
-          "profile": "https://image.tmdb.org/t/p/w300/sn3ONJw2pJxMHiCqPwvkaiWr5mc.jpg"
-        }
-      ],
-      "trailers": [
-        "https://www.youtube.com/watch?v=oTf3tnuzXgI",
-        "https://www.youtube.com/watch?v=dP5rJ2VXXhA",
-        "https://www.youtube.com/watch?v=MJ76sLrNVkI",
-        "https://www.youtube.com/watch?v=X_RBSCHayuA",
-        "https://www.youtube.com/watch?v=ztgd69KNMtc",
-        "https://www.youtube.com/watch?v=xf9iMIAn0cs",
-        "https://www.youtube.com/watch?v=k08kIlrXJ6I",
-        "https://www.youtube.com/watch?v=LJa5wv93YGM",
-        "https://www.youtube.com/watch?v=GXQRuee6r34",
-        "https://www.youtube.com/watch?v=OzNf4q-SzaI",
-        "https://www.youtube.com/watch?v=ZehXXhTjHFo",
-        "https://www.youtube.com/watch?v=10b2KFB3Zks",
-        "https://www.youtube.com/watch?v=eJMPz0vKd40",
-        "https://www.youtube.com/watch?v=_Gl-Xj9pSb0",
-        "https://www.youtube.com/watch?v=xdiGz6VhEyU",
-        "https://www.youtube.com/watch?v=WkCdPRP5CR0",
-        "https://www.youtube.com/watch?v=yMzZ9Y6FW4s",
-        "https://www.youtube.com/watch?v=hZBEZf0eSwc",
-        "https://www.youtube.com/watch?v=RRFj6guZzlA",
-        "https://www.youtube.com/watch?v=rgdw9wEWLPk",
-        "https://www.youtube.com/watch?v=K7446v0CxKk",
-        "https://www.youtube.com/watch?v=oVb7Z31cAh8",
-        "https://www.youtube.com/watch?v=inylhYUH1d8",
-        "https://www.youtube.com/watch?v=ONXkItLPy-o",
-        "https://www.youtube.com/watch?v=aGwxNhjRQ5o",
-        "https://www.youtube.com/watch?v=YsGqBJstQZE",
-        "https://www.youtube.com/watch?v=UJI5G0rumDA",
-        "https://www.youtube.com/watch?v=pm8AF_mLk_A",
-        "https://www.youtube.com/watch?v=NP4tcDvukWY",
-        "https://www.youtube.com/watch?v=jvTNloKEqeY",
-        "https://www.youtube.com/watch?v=Z4CxHxYbYnA",
-        "https://www.youtube.com/watch?v=0Jr1xCiZ20o",
-        "https://www.youtube.com/watch?v=_uf_6CUB_4g",
-        "https://www.youtube.com/watch?v=oaMj5BY6UI8",
-        "https://www.youtube.com/watch?v=BAxcQ6D8DLE",
-        "https://www.youtube.com/watch?v=DeTs613CWpc",
-        "https://www.youtube.com/watch?v=BoJdrB_3Wok",
-        "https://www.youtube.com/watch?v=3k7UfiR_tN0",
-        "https://www.youtube.com/watch?v=xXud9PztwLA",
-        "https://www.youtube.com/watch?v=fLeJz2PQ0eY",
-        "https://www.youtube.com/watch?v=JU2B_mCPw14",
-        "https://www.youtube.com/watch?v=7BVcxMfVdaw",
-        "https://www.youtube.com/watch?v=XZsBqbErLFU",
-        "https://www.youtube.com/watch?v=RUTZ0fY1y0c",
-        "https://www.youtube.com/watch?v=OG7z3SQe9AM",
-        "https://www.youtube.com/watch?v=qOwGj2rWRBY",
-        "https://www.youtube.com/watch?v=6TieoyaI8Hg",
-        "https://www.youtube.com/watch?v=xK32q2paGZ4",
-        "https://www.youtube.com/watch?v=0pzct4WSliI",
-        "https://www.youtube.com/watch?v=f8T4mmUJF6A",
-        "https://www.youtube.com/watch?v=5MGMTWgq58s",
-        "https://www.youtube.com/watch?v=tWvG4-QARUY",
-        "https://www.youtube.com/watch?v=MmyiyC1g1fU",
-        "https://www.youtube.com/watch?v=PkB1eBbin2A",
-        "https://www.youtube.com/watch?v=b-WdRqzSJ9w",
-        "https://www.youtube.com/watch?v=cMDXeoNRA-M",
-        "https://www.youtube.com/watch?v=7798NynqhGc",
-        "https://www.youtube.com/watch?v=YDKvbNfHl1E",
-        "https://www.youtube.com/watch?v=U35EdCROB2s",
-        "https://www.youtube.com/watch?v=KoDRdhses0U",
-        "https://www.youtube.com/watch?v=rLCe5ViNirU",
-        "https://www.youtube.com/watch?v=VtWHYkNHm2k",
-        "https://www.youtube.com/watch?v=sRi3eZs5rOw",
-        "https://www.youtube.com/watch?v=f_aIzGIbSXM",
-        "https://www.youtube.com/watch?v=O_UGGU8HrIQ",
-        "https://www.youtube.com/watch?v=GnFPrxXXFqQ",
-        "https://www.youtube.com/watch?v=pBwedBeawZs",
-        "https://www.youtube.com/watch?v=_PuYRYYev7U",
-        "https://www.youtube.com/watch?v=cKUclsFzefc",
-        "https://www.youtube.com/watch?v=AjfJWDgOxyE",
-        "https://www.youtube.com/watch?v=Sv63WB5i38E",
-        "https://www.youtube.com/watch?v=69tG-fAIdNA",
-        "https://www.youtube.com/watch?v=bpWXTw3e13Y",
-        "https://www.youtube.com/watch?v=5n5JFxj_WnM",
-        "https://www.youtube.com/watch?v=YeLDrFDsCNg",
-        "https://www.youtube.com/watch?v=6ALCmxChYHc",
-        "https://www.youtube.com/watch?v=18QQWa5MEcs",
-        "https://www.youtube.com/watch?v=sjCrjNr7d2g",
-        "https://www.youtube.com/watch?v=sayF1HijJE4",
-        "https://www.youtube.com/watch?v=wF5mFdC2x74",
-        "https://www.youtube.com/watch?v=DD21f3VBnNE",
-        "https://www.youtube.com/watch?v=YfXKYrE5yAw",
-        "https://www.youtube.com/watch?v=DZVjFW3KrR8",
-        "https://www.youtube.com/watch?v=Py_kEizMmT0",
-        "https://www.youtube.com/watch?v=SlgJn5tYRAg",
-        "https://www.youtube.com/watch?v=0yB8re9mxGU",
-        "https://www.youtube.com/watch?v=0uDUlDmGhUo",
-        "https://www.youtube.com/watch?v=OS_poe-l98M",
-        "https://www.youtube.com/watch?v=pAsmrKyMqaA",
-        "https://www.youtube.com/watch?v=vvKp1oa--RY",
-        "https://www.youtube.com/watch?v=0wpBrQV5Obg",
-        "https://www.youtube.com/watch?v=AzMo-FgRp64",
-        "https://www.youtube.com/watch?v=yB_VAhp6-Og"
-      ],
-      "source": "TMDb"
-    },
-    {
-      "id": 1054867,
-      "title": "One Battle After Another",
-      "year": "2025",
-      "overview": "When their evil nemesis resurfaces after 16 years, a band of ex-revolutionaries reunite to rescue the daughter of one of their own.",
-      "poster": "https://image.tmdb.org/t/p/w500/m1jFoahEbeQXtx4zArT2FKdbNIj.jpg",
-      "rating": 7.3,
-      "genres": [
-        28,
-        80,
-        53
-      ],
-      "budget": 175000000,
-      "revenue": 0,
-      "directors": [
-        "Paul Thomas Anderson"
-      ],
-      "writers": [
-        "Paul Thomas Anderson",
-        "Thomas Pynchon"
-      ],
-      "cast": [
-        {
-          "name": "Leonardo DiCaprio",
-          "character": "Bob Ferguson",
-          "profile": "https://image.tmdb.org/t/p/w300/wo2hJpn04vbtmh0B9utCFdsQhxM.jpg"
-        },
-        {
-          "name": "Sean Penn",
-          "character": "Col. Steven J. Lockjaw",
-          "profile": "https://image.tmdb.org/t/p/w300/9glqNTVpFpdN1nFklKaHPUyCwR6.jpg"
-        },
-        {
-          "name": "Chase Infiniti",
-          "character": "Willa Ferguson",
-          "profile": "https://image.tmdb.org/t/p/w300/2goENGgg9OCz7qjMmm0HNxV9Kjj.jpg"
-        },
-        {
-          "name": "Benicio del Toro",
-          "character": "Sensei Sergio",
-          "profile": "https://image.tmdb.org/t/p/w300/cVh4UgCMu6aAkZ2BqymTLV86FzZ.jpg"
-        },
-        {
-          "name": "Regina Hall",
-          "character": "DeAndre",
-          "profile": "https://image.tmdb.org/t/p/w300/jiFZ4xNrvUUZLBHnJu71CvdN4kj.jpg"
-        }
-      ],
-      "trailers": [
-        "https://www.youtube.com/watch?v=elIcgwau344",
-        "https://www.youtube.com/watch?v=NO_fDqNdyuU",
-        "https://www.youtube.com/watch?v=JRXpqdnheN8",
-        "https://www.youtube.com/watch?v=gUYGznHe_1k",
-        "https://www.youtube.com/watch?v=wSedRcHTkN8",
-        "https://www.youtube.com/watch?v=3jCaNBWIXKQ",
-        "https://www.youtube.com/watch?v=p2dte6y0Lt8",
-        "https://www.youtube.com/watch?v=84Xddey4syc",
-        "https://www.youtube.com/watch?v=yJi7_YDufNQ",
-        "https://www.youtube.com/watch?v=dvUzllgFlTA",
-        "https://www.youtube.com/watch?v=yZhOghz2kJ0",
-        "https://www.youtube.com/watch?v=TUDduEOyMis",
-        "https://www.youtube.com/watch?v=Nd-lGk71Hh0",
-        "https://www.youtube.com/watch?v=VnrZIzuQw74",
-        "https://www.youtube.com/watch?v=Saq2IJ-XTo0",
-        "https://www.youtube.com/watch?v=9M7-IbRI8a8",
-        "https://www.youtube.com/watch?v=d2Yt7casDgI",
-        "https://www.youtube.com/watch?v=845YBOHYcPw",
-        "https://www.youtube.com/watch?v=W0-0lcaTU1E",
-        "https://www.youtube.com/watch?v=U_dvDy0ghWo",
-        "https://www.youtube.com/watch?v=QD5jczXmUEA",
-        "https://www.youtube.com/watch?v=HOX9tpFLS2o",
-        "https://www.youtube.com/watch?v=gr-ZW9Ejw1U",
-        "https://www.youtube.com/watch?v=xMWYKhrd918",
-        "https://www.youtube.com/watch?v=qdTCHJrJieQ",
-        "https://www.youtube.com/watch?v=KjPwkpHx7VE",
-        "https://www.youtube.com/watch?v=lOaUWlCCsRU",
-        "https://www.youtube.com/watch?v=ZrFNzpwpxY8",
-        "https://www.youtube.com/watch?v=ZUEUSQl40u4",
-        "https://www.youtube.com/watch?v=AJNXpbrFaKA",
-        "https://www.youtube.com/watch?v=-q1Js2CREdU",
-        "https://www.youtube.com/watch?v=W70VH_7B8uw",
-        "https://www.youtube.com/watch?v=XQ7HD01vAYs",
-        "https://www.youtube.com/watch?v=eUij1Xnlg_I",
-        "https://www.youtube.com/watch?v=9lGOW811SPE",
-        "https://www.youtube.com/watch?v=DG4nS53UCrU",
-        "https://www.youtube.com/watch?v=hQKstwnAzQw",
-        "https://www.youtube.com/watch?v=b7YAP9ACPLA",
-        "https://www.youtube.com/watch?v=C58Ce3u6hfw",
-        "https://www.youtube.com/watch?v=L2OjMbRVX8U",
-        "https://www.youtube.com/watch?v=Y8vkWOhg83I",
-        "https://www.youtube.com/watch?v=imtdhrkR17Y",
-        "https://www.youtube.com/watch?v=xhUdC2pVQ40",
-        "https://www.youtube.com/watch?v=ol176ektnk8",
-        "https://www.youtube.com/watch?v=QukQlsUTaEM",
-        "https://www.youtube.com/watch?v=_jDk6nM9U5w",
-        "https://www.youtube.com/watch?v=zUUlqKsGRI0",
-        "https://www.youtube.com/watch?v=BPy958x9RtE",
-        "https://www.youtube.com/watch?v=pypzxzPMGMk",
-        "https://www.youtube.com/watch?v=Bs3bhGEDZyM",
-        "https://www.youtube.com/watch?v=3OtCNUFcLXo",
-        "https://www.youtube.com/watch?v=SyBEvKXFhGQ",
-        "https://www.youtube.com/watch?v=qQF5_tMiBoc",
-        "https://www.youtube.com/watch?v=6OcUB2LFuHU",
-        "https://www.youtube.com/watch?v=8QDjj1Nzt1g",
-        "https://www.youtube.com/watch?v=kQUPdVxZNPk",
-        "https://www.youtube.com/watch?v=EDeHW1cvIkQ",
-        "https://www.youtube.com/watch?v=dmjCATafn2Q",
-        "https://www.youtube.com/watch?v=XETfXtXGP5k",
-        "https://www.youtube.com/watch?v=hg8AGTyYMBA",
-        "https://www.youtube.com/watch?v=9u-2yB8GJ-Q"
-      ],
-      "source": "TMDb"
-    },
-    {
-      "id": 1311031,
-      "title": "Demon Slayer: Kimetsu no Yaiba Infinity Castle",
-      "year": "2025",
-      "overview": "The Demon Slayer Corps are drawn into the Infinity Castle, where Tanjiro, Nezuko, and the Hashira face terrifying Upper Rank demons in a desperate fight as the final battle against Muzan Kibutsuji begins.",
-      "poster": "https://image.tmdb.org/t/p/w500/sUsVimPdA1l162FvdBIlmKBlWHx.jpg",
-      "rating": 7.8,
-      "genres": [
-        16,
-        28,
-        14,
-        53
-      ],
-      "budget": 20000000,
-      "revenue": 569600000,
-      "directors": [
-        "Haruo Sotozaki"
-      ],
-      "writers": [
-        "Koyoharu Gotouge",
-        "Hikaru Kondô",
-        "Koyoharu Gotouge"
-      ],
-      "cast": [
-        {
-          "name": "Natsuki Hanae",
-          "character": "Tanjiro Kamado (voice)",
-          "profile": "https://image.tmdb.org/t/p/w300/alTb0DlcPIbcwM08WSmxFai58sd.jpg"
-        },
-        {
-          "name": "Hiro Shimono",
-          "character": "Zenitsu Agatsuma (voice)",
-          "profile": "https://image.tmdb.org/t/p/w300/yrSDcgFefHtWkFmLnTrcw2t0MV.jpg"
-        },
-        {
-          "name": "Takahiro Sakurai",
-          "character": "Giyu Tomioka (voice)",
-          "profile": "https://image.tmdb.org/t/p/w300/8s8owcKmpRAuhzEGjSdRpztthUg.jpg"
-        },
-        {
-          "name": "Akira Ishida",
-          "character": "Akaza (voice)",
-          "profile": "https://image.tmdb.org/t/p/w300/jnW2Gn2NlR2uwOCeyOuzypnTmkH.jpg"
-        },
-        {
-          "name": "Yoshitsugu Matsuoka",
-          "character": "Inosuke Hashibira (voice)",
-          "profile": "https://image.tmdb.org/t/p/w300/ugDwdWEXnmv43jcbnfAi4XwiQ8C.jpg"
-        }
-      ],
-      "trailers": [
-        "https://www.youtube.com/watch?v=juD6zgap4-I",
-        "https://www.youtube.com/watch?v=M5daTTJKT3s",
-        "https://www.youtube.com/watch?v=DitPK3bfFOI",
-        "https://www.youtube.com/watch?v=pD4ysb6BTqE",
-        "https://www.youtube.com/watch?v=5EqVDyqhMko",
-        "https://www.youtube.com/watch?v=pzM-GJjactA",
-        "https://www.youtube.com/watch?v=gkXS7_5GOgc",
-        "https://www.youtube.com/watch?v=6h1PbfaL8pQ",
-        "https://www.youtube.com/watch?v=VCC958XvXpA",
-        "https://www.youtube.com/watch?v=ywHXIge-PbA",
-        "https://www.youtube.com/watch?v=11iy5Hyl0fs",
-        "https://www.youtube.com/watch?v=x7uLutVRBfI",
-        "https://www.youtube.com/watch?v=rDDxPpzXFhM",
-        "https://www.youtube.com/watch?v=F6v_I34-EWY",
-        "https://www.youtube.com/watch?v=nKS3mF_D7dM",
-        "https://www.youtube.com/watch?v=seX6WMONCkU"
-      ],
-      "source": "TMDb"
-    },
-    {
-      "id": 1078605,
-      "title": "Weapons",
-      "year": "2025",
-      "overview": "When all but one child from the same class mysteriously vanish on the same night at exactly the same time, a community is left questioning who or what is behind their disappearance.",
-      "poster": "https://image.tmdb.org/t/p/w500/cpf7vsRZ0MYRQcnLWteD5jK9ymT.jpg",
-      "rating": 7.394,
-      "genres": [
-        27,
-        9648
-      ],
-      "budget": 38000000,
-      "revenue": 263517324,
-      "directors": [
-        "Zach Cregger"
-      ],
-      "writers": [
-        "Zach Cregger"
-      ],
-      "cast": [
-        {
-          "name": "Julia Garner",
-          "character": "Justine",
-          "profile": "https://image.tmdb.org/t/p/w300/ud1RXbvW70J89iqeic7no8olxvb.jpg"
-        },
-        {
-          "name": "Josh Brolin",
-          "character": "Archer",
-          "profile": "https://image.tmdb.org/t/p/w300/sX2etBbIkxRaCsATyw5ZpOVMPTD.jpg"
-        },
-        {
-          "name": "Alden Ehrenreich",
-          "character": "Paul",
-          "profile": "https://image.tmdb.org/t/p/w300/bx86TPUmeHp0QkijQb16r2qIwEr.jpg"
-        },
-        {
-          "name": "Austin Abrams",
-          "character": "James",
-          "profile": "https://image.tmdb.org/t/p/w300/9pSpSAk9NsYC5puqAVsmSK3OSeu.jpg"
-        },
-        {
-          "name": "Benedict Wong",
-          "character": "Marcus",
-          "profile": "https://image.tmdb.org/t/p/w300/yYfLyrC2CE6vBWSJfkpuVKL2POM.jpg"
-        }
-      ],
-      "trailers": [
-        "https://www.youtube.com/watch?v=f8z3IEy2Quw",
-        "https://www.youtube.com/watch?v=HY5WuuceKeM",
-        "https://www.youtube.com/watch?v=NOE3c0F19gQ",
-        "https://www.youtube.com/watch?v=t41avNnPsaA",
-        "https://www.youtube.com/watch?v=IDukDKwrXjE",
-        "https://www.youtube.com/watch?v=NSutu0-zMto",
-        "https://www.youtube.com/watch?v=RF4ebCzaN0c",
-        "https://www.youtube.com/watch?v=85x_sUX9l7Q",
-        "https://www.youtube.com/watch?v=SCpp32PKszw",
-        "https://www.youtube.com/watch?v=BeFZlnMUFlM",
-        "https://www.youtube.com/watch?v=Td9V7_6hVUQ",
-        "https://www.youtube.com/watch?v=wcy-LvbJji4",
-        "https://www.youtube.com/watch?v=pCX1hAaVsnQ",
-        "https://www.youtube.com/watch?v=QRFAWHq_nRg",
-        "https://www.youtube.com/watch?v=401Ut-Uj1u8",
-        "https://www.youtube.com/watch?v=dVnZQ89SUe0",
-        "https://www.youtube.com/watch?v=czTNR6lHObw",
-        "https://www.youtube.com/watch?v=p5ByFKp0C0M",
-        "https://www.youtube.com/watch?v=ugdJsfOfcx0",
-        "https://www.youtube.com/watch?v=HIfttaJ1rEs",
-        "https://www.youtube.com/watch?v=b4ohPuycsV8",
-        "https://www.youtube.com/watch?v=UbXgBuWEj6o",
-        "https://www.youtube.com/watch?v=Fr-8kGeshOA",
-        "https://www.youtube.com/watch?v=cR4Vyoqr3JE",
-        "https://www.youtube.com/watch?v=T67VcPj6U4c",
-        "https://www.youtube.com/watch?v=kU7zVywiZfo",
-        "https://www.youtube.com/watch?v=vl6O3bYs5JI",
-        "https://www.youtube.com/watch?v=YdoaB2gpgXw",
-        "https://www.youtube.com/watch?v=1JLpEhutH80",
-        "https://www.youtube.com/watch?v=T9q4lNmsuek",
-        "https://www.youtube.com/watch?v=wMraVQFDZT8",
-        "https://www.youtube.com/watch?v=ZfcG7656Tr4",
-        "https://www.youtube.com/watch?v=J8PlxT8AouY",
-        "https://www.youtube.com/watch?v=UDYFcscrIuI",
-        "https://www.youtube.com/watch?v=fA9Q6doTqLk",
-        "https://www.youtube.com/watch?v=UcfUZIaG2n8",
-        "https://www.youtube.com/watch?v=Vu1H6WHPikQ",
-        "https://www.youtube.com/watch?v=Z79rq3u6pjw",
-        "https://www.youtube.com/watch?v=nITXh93s8HE",
-        "https://www.youtube.com/watch?v=Q5rRz8Y5WZQ",
-        "https://www.youtube.com/watch?v=wuSv3ozRrCg",
-        "https://www.youtube.com/watch?v=GS0yXQAmkzY",
-        "https://www.youtube.com/watch?v=aTFz6_hwYmo",
-        "https://www.youtube.com/watch?v=rH82lFeMvCw",
-        "https://www.youtube.com/watch?v=gKQWqm7JUKc",
-        "https://www.youtube.com/watch?v=HbybN67yGjU",
-        "https://www.youtube.com/watch?v=ehGDuQ8498k",
-        "https://www.youtube.com/watch?v=mLrI3Awhdq0",
-        "https://www.youtube.com/watch?v=VMYRflYwmlg",
-        "https://www.youtube.com/watch?v=DoLWJY55RjI",
-        "https://www.youtube.com/watch?v=EL1fAqW_8kQ",
-        "https://www.youtube.com/watch?v=8e93s-ciHh4",
-        "https://www.youtube.com/watch?v=jdb1Qn1t8zA",
-        "https://www.youtube.com/watch?v=Wvhk9zGtWh4",
-        "https://www.youtube.com/watch?v=Noa1DBwfFM4",
-        "https://www.youtube.com/watch?v=ouIsccTM77w",
-        "https://www.youtube.com/watch?v=ByeAq57zkGE",
-        "https://www.youtube.com/watch?v=QKHySfXqN0I",
-        "https://www.youtube.com/watch?v=H52j416nFS4",
-        "https://www.youtube.com/watch?v=OpThntO9ixc",
-        "https://www.youtube.com/watch?v=I3qtHlROEuc"
-      ],
-      "source": "TMDb"
-    },
-    {
-      "id": 7451,
-      "title": "xXx",
-      "year": "2002",
-      "overview": "Xander Cage is your standard adrenaline junkie with no fear and a lousy attitude. When the US Government \"recruits\" him to go on a mission, he's not exactly thrilled. His mission: to gather information on an organization that may just be planning the destruction of the world, led by the nihilistic Yorgi.",
-      "poster": "https://image.tmdb.org/t/p/w500/xeEw3eLeSFmJgXZzmF2Efww0q3s.jpg",
-      "rating": 5.961,
-      "genres": [
-        28,
-        12,
-        53,
-        80
-      ],
-      "budget": 70000000,
-      "revenue": 277448382,
-      "directors": [
-        "Rob Cohen"
-      ],
-      "writers": [
-        "Rich Wilkes"
-      ],
-      "cast": [
-        {
-          "name": "Vin Diesel",
-          "character": "Xander Cage",
-          "profile": "https://image.tmdb.org/t/p/w300/nZdVry7lnUkE24PnXakok9okvL4.jpg"
-        },
-        {
-          "name": "Asia Argento",
-          "character": "Yelena",
-          "profile": "https://image.tmdb.org/t/p/w300/dYbYNxMnqhNyAJyrPU7e2C9jcRz.jpg"
-        },
-        {
-          "name": "Marton Csokas",
-          "character": "Yorgi",
-          "profile": "https://image.tmdb.org/t/p/w300/gmeUY7FR0bFLdu7Ma5kvpH3Gt6B.jpg"
-        },
-        {
-          "name": "Samuel L. Jackson",
-          "character": "Agent Augustus Gibbons",
-          "profile": "https://image.tmdb.org/t/p/w300/AiAYAqwpM5xmiFrAIeQvUXDCVvo.jpg"
-        },
-        {
-          "name": "Michael Roof",
-          "character": "Agent Toby Lee Shavers",
-          "profile": "https://image.tmdb.org/t/p/w300/qhP35tsTTuAPUFcKYMGOxaw1s4j.jpg"
-        }
-      ],
-      "trailers": [
-        "https://www.youtube.com/watch?v=NgPdDDzVhkA"
-      ],
-      "source": "TMDb"
-    },
-    {
-      "id": 1061474,
-      "title": "Superman",
-      "year": "2025",
-      "overview": "Superman, a journalist in Metropolis, embarks on a journey to reconcile his Kryptonian heritage with his human upbringing as Clark Kent.",
-      "poster": "https://image.tmdb.org/t/p/w500/wPLysNDLffQLOVebZQCbXJEv6E6.jpg",
-      "rating": 7.484,
-      "genres": [
-        878,
-        12,
-        28
-      ],
-      "budget": 225000000,
-      "revenue": 615135715,
-      "directors": [
-        "James Gunn"
-      ],
-      "writers": [
-        "James Gunn",
-        "Jerry Siegel",
-        "Joe Shuster"
-      ],
-      "cast": [
-        {
-          "name": "David Corenswet",
-          "character": "Superman",
-          "profile": "https://image.tmdb.org/t/p/w300/qB0hBMu4wU1nPrqtdUQP3sQeN5t.jpg"
-        },
-        {
-          "name": "Rachel Brosnahan",
-          "character": "Lois Lane",
-          "profile": "https://image.tmdb.org/t/p/w300/1f9NK43gWrXN2uMmYMlennB7jCC.jpg"
-        },
-        {
-          "name": "Nicholas Hoult",
-          "character": "Lex Luthor",
-          "profile": "https://image.tmdb.org/t/p/w300/laeAYQVBV9U3DkJ1B4Cn1XhpT8P.jpg"
-        },
-        {
-          "name": "Edi Gathegi",
-          "character": "Mr. Terrific",
-          "profile": "https://image.tmdb.org/t/p/w300/dt8yMyycDlzxkjhmuuJJ4tXDbp4.jpg"
-        },
-        {
-          "name": "Nathan Fillion",
-          "character": "Guy Gardner",
-          "profile": "https://image.tmdb.org/t/p/w300/aW6vCxkUZtwb6iH2Wf88Uq0XNVv.jpg"
-        }
-      ],
-      "trailers": [
-        "https://www.youtube.com/watch?v=NGlxnEvQBdw",
-        "https://www.youtube.com/watch?v=o23Noye5410",
-        "https://www.youtube.com/watch?v=MikgqM0LXr4",
-        "https://www.youtube.com/watch?v=yN-0DqpxDCc",
-        "https://www.youtube.com/watch?v=pRt-l-juICo",
-        "https://www.youtube.com/watch?v=rQmY46s69oE",
-        "https://www.youtube.com/watch?v=7kH8zD4z9bE",
-        "https://www.youtube.com/watch?v=iz-aBqN8Cug",
-        "https://www.youtube.com/watch?v=fSlFLNktqvI",
-        "https://www.youtube.com/watch?v=iTwfdbJFwdw",
-        "https://www.youtube.com/watch?v=PY-YcYmzgZI",
-        "https://www.youtube.com/watch?v=gA9Rkb0dC58",
-        "https://www.youtube.com/watch?v=CGDvmZ1imfQ",
-        "https://www.youtube.com/watch?v=PwNDnLOyudQ",
-        "https://www.youtube.com/watch?v=kiQ2b9qk7FM",
-        "https://www.youtube.com/watch?v=55QuFyVALSo",
-        "https://www.youtube.com/watch?v=6IovndwuHa4",
-        "https://www.youtube.com/watch?v=pVWlfoKMovc",
-        "https://www.youtube.com/watch?v=c-fX1DcOZKU",
-        "https://www.youtube.com/watch?v=UzJ1xwyWjyQ",
-        "https://www.youtube.com/watch?v=7vdNu-R17xE",
-        "https://www.youtube.com/watch?v=UFmuXlvrX0M",
-        "https://www.youtube.com/watch?v=9h68zmVrdSE",
-        "https://www.youtube.com/watch?v=suLX45FvGmQ",
-        "https://www.youtube.com/watch?v=jM5rIlULr7k",
-        "https://www.youtube.com/watch?v=LLnAWM-4WTI",
-        "https://www.youtube.com/watch?v=9fFJ601gsXQ",
-        "https://www.youtube.com/watch?v=edONI3oR8CM",
-        "https://www.youtube.com/watch?v=P3RDmJnyPuY",
-        "https://www.youtube.com/watch?v=2FE_qe149_w",
-        "https://www.youtube.com/watch?v=nZTgJy8ym34",
-        "https://www.youtube.com/watch?v=p7AeDsEtDXc",
-        "https://www.youtube.com/watch?v=k3GqT5ufY4k",
-        "https://www.youtube.com/watch?v=Ox8ZLF6cGM0",
-        "https://www.youtube.com/watch?v=him2lhOPgtc",
-        "https://www.youtube.com/watch?v=lbbU9HG6q60",
-        "https://www.youtube.com/watch?v=muHLplSn4Eg",
-        "https://www.youtube.com/watch?v=Rq5LyXG8m2U",
-        "https://www.youtube.com/watch?v=xFU8U4UVUBs",
-        "https://www.youtube.com/watch?v=gFNOrz-xGKc",
-        "https://www.youtube.com/watch?v=fVrVyLGdLe4",
-        "https://www.youtube.com/watch?v=VvLvSuLISqI",
-        "https://www.youtube.com/watch?v=KbE8n146umc",
-        "https://www.youtube.com/watch?v=uhUht6vAsMY",
-        "https://www.youtube.com/watch?v=lNYZWznDjp0",
-        "https://www.youtube.com/watch?v=Z9Z6Jv1xQT8"
-      ],
-      "source": "TMDb"
-    },
-    {
-      "id": 1088166,
-      "title": "Relay",
-      "year": "2025",
-      "overview": "Tom, a world class \"fixer\", specializes in brokering lucrative payoffs between corrupt corporations and the individuals who threaten their ruin. He keeps his identity a secret through meticulous planning and always follows an exacting set of rules. But when a message arrives one day from potential client Sarah, needing Tom's protection just to stay alive, the rules quickly start to change.",
-      "poster": "https://image.tmdb.org/t/p/w500/mpwccO2L8LUVtVTJTdgUVgoQqAo.jpg",
-      "rating": 6.986,
-      "genres": [
-        53,
-        18
-      ],
-      "budget": 0,
-      "revenue": 4070676,
-      "directors": [
-        "David Mackenzie"
-      ],
-      "writers": [
-        "Justin Piasecki",
-        "David Mackenzie"
-      ],
-      "cast": [
-        {
-          "name": "Riz Ahmed",
-          "character": "Tom",
-          "profile": "https://image.tmdb.org/t/p/w300/1uP9RaX7BGVx7XGTEmwObBJJzsC.jpg"
-        },
-        {
-          "name": "Lily James",
-          "character": "Sarah",
-          "profile": "https://image.tmdb.org/t/p/w300/7UN8GVsDzccK9UVYzMx3hooLyzZ.jpg"
-        },
-        {
-          "name": "Sam Worthington",
-          "character": "Dawson",
-          "profile": "https://image.tmdb.org/t/p/w300/mflBcox36s9ZPbsZPVOuhf6axaJ.jpg"
-        },
-        {
-          "name": "Willa Fitzgerald",
-          "character": "Rosetti",
-          "profile": "https://image.tmdb.org/t/p/w300/hXvCqRAtmrfjozHtVNrBgXFzzao.jpg"
-        },
-        {
-          "name": "Jared Abrahamson",
-          "character": "Ryan",
-          "profile": "https://image.tmdb.org/t/p/w300/3hShByAdCj1Qom9mXeeqJL9zu8d.jpg"
-        }
-      ],
-      "trailers": [
-        "https://www.youtube.com/watch?v=l2d1C0NFWos",
-        "https://www.youtube.com/watch?v=SkMK8_g7upA",
-        "https://www.youtube.com/watch?v=cAggzjekqbA",
-        "https://www.youtube.com/watch?v=ywC__z5VgZM",
-        "https://www.youtube.com/watch?v=GBeb5j1JM4g"
-      ],
-      "source": "TMDb"
-    },
-    {
-      "id": 1035259,
-      "title": "The Naked Gun",
-      "year": "2025",
-      "overview": "Only one man has the particular set of skills... to lead Police Squad and save the world: Lt. Frank Drebin Jr.",
-      "poster": "https://image.tmdb.org/t/p/w500/rmwQ8GsdQ1M3LtemNWLErle2nBU.jpg",
-      "rating": 6.7,
-      "genres": [
-        35,
-        28,
-        80
-      ],
-      "budget": 42000000,
-      "revenue": 101847396,
-      "directors": [
-        "Akiva Schaffer"
-      ],
-      "writers": [
-        "Dan Gregor",
-        "Doug Mand",
-        "Akiva Schaffer",
-        "David Zucker",
-        "Jerry Zucker",
-        "Jim Abrahams"
-      ],
-      "cast": [
-        {
-          "name": "Liam Neeson",
-          "character": "Frank Drebin Jr.",
-          "profile": "https://image.tmdb.org/t/p/w300/sRLev3wJioBgun3ZoeAUFpkLy0D.jpg"
-        },
-        {
-          "name": "Pamela Anderson",
-          "character": "Beth Davenport",
-          "profile": "https://image.tmdb.org/t/p/w300/sk15ch2IQ6k6vWu07Jr77yw4oj5.jpg"
-        },
-        {
-          "name": "Paul Walter Hauser",
-          "character": "Ed Hocken Jr.",
-          "profile": "https://image.tmdb.org/t/p/w300/nmBdzJpfHMRHsT3VrjyXAxMFLZA.jpg"
-        },
-        {
-          "name": "Danny Huston",
-          "character": "Richard Cane",
-          "profile": "https://image.tmdb.org/t/p/w300/7Wdh73SltnllH4KVd64PvqKQ5NJ.jpg"
-        },
-        {
-          "name": "CCH Pounder",
-          "character": "Chief Davis",
-          "profile": "https://image.tmdb.org/t/p/w300/vJ5Swy2WDBC46zJrbJmwsGgTPJ2.jpg"
-        }
-      ],
-      "trailers": [
-        "https://www.youtube.com/watch?v=AQmiLNr4BVY",
-        "https://www.youtube.com/watch?v=NLSD4cj8u_w",
-        "https://www.youtube.com/watch?v=4g5z5QK4sMg",
-        "https://www.youtube.com/watch?v=XOQSUQiYDxc",
-        "https://www.youtube.com/watch?v=WW5gu9D1exU",
-        "https://www.youtube.com/watch?v=jCkw103pE0s",
-        "https://www.youtube.com/watch?v=zw2mr4tMKqw",
-        "https://www.youtube.com/watch?v=I8KT8fzwjKA",
-        "https://www.youtube.com/watch?v=RRa9bkComeM",
-        "https://www.youtube.com/watch?v=vusj83V6Tb8",
-        "https://www.youtube.com/watch?v=v_6LO0WfYb0",
-        "https://www.youtube.com/watch?v=uj7TGqJpX_M",
-        "https://www.youtube.com/watch?v=IffroWzwtNw",
-        "https://www.youtube.com/watch?v=wdHqdPmYpnA",
-        "https://www.youtube.com/watch?v=9_TprYlgb7s",
-        "https://www.youtube.com/watch?v=zop84VMyG-8",
-        "https://www.youtube.com/watch?v=UZUezRVbATo",
-        "https://www.youtube.com/watch?v=BJ1XCIBk5NA",
-        "https://www.youtube.com/watch?v=lIzzfTEYVPQ",
-        "https://www.youtube.com/watch?v=-5bk0FUlc-g",
-        "https://www.youtube.com/watch?v=o1Lcfiwh710",
-        "https://www.youtube.com/watch?v=yw6seOGEt6c",
-        "https://www.youtube.com/watch?v=W_NqFZQqKUA",
-        "https://www.youtube.com/watch?v=q8n-9UyroBg",
-        "https://www.youtube.com/watch?v=pTtwFqTesBc",
-        "https://www.youtube.com/watch?v=ghyArJO-VkU",
-        "https://www.youtube.com/watch?v=e8FSxdOiZCg",
-        "https://www.youtube.com/watch?v=q_Z-syb9iuo",
-        "https://www.youtube.com/watch?v=CbSxcyXg6Ss",
-        "https://www.youtube.com/watch?v=IYcN9ZLlNso",
-        "https://www.youtube.com/watch?v=jVDCjMyusQE",
-        "https://www.youtube.com/watch?v=u9YhyXIi0_0",
-        "https://www.youtube.com/watch?v=Fz-erVqpIUQ",
-        "https://www.youtube.com/watch?v=aVg1XvhDj5g",
-        "https://www.youtube.com/watch?v=LEMsstM0BaI",
-        "https://www.youtube.com/watch?v=h4K27hIZNGU",
-        "https://www.youtube.com/watch?v=btYYtLxm7Rk",
-        "https://www.youtube.com/watch?v=14QoV-lODM8",
-        "https://www.youtube.com/watch?v=tZHr6ixf7z8",
-        "https://www.youtube.com/watch?v=zNP9-Jy-8dw",
-        "https://www.youtube.com/watch?v=-E0LOVc9apQ",
-        "https://www.youtube.com/watch?v=5DjMqtSJ6Do",
-        "https://www.youtube.com/watch?v=EszSjbW5Crs",
-        "https://www.youtube.com/watch?v=9c2mKoyU5Go",
-        "https://www.youtube.com/watch?v=hqtbM8rZzFA",
-        "https://www.youtube.com/watch?v=wfkCj4WCyPo",
-        "https://www.youtube.com/watch?v=PJzyrj6XXjE",
-        "https://www.youtube.com/watch?v=8NzKsmlzeIs",
-        "https://www.youtube.com/watch?v=moGz4FY3HgA",
-        "https://www.youtube.com/watch?v=EkMhqRT7DLM",
-        "https://www.youtube.com/watch?v=e3mVQxPzsq0",
-        "https://www.youtube.com/watch?v=KDb05uWwe5o",
-        "https://www.youtube.com/watch?v=2AF3wdlBCa4",
-        "https://www.youtube.com/watch?v=WsBBX3FHgzU",
-        "https://www.youtube.com/watch?v=N178SO519JM",
-        "https://www.youtube.com/watch?v=xcW9amQTNEk",
-        "https://www.youtube.com/watch?v=3qc5Znh4f9c",
-        "https://www.youtube.com/watch?v=N04SfG5TAtw",
-        "https://www.youtube.com/watch?v=5H4LaU9puPA",
-        "https://www.youtube.com/watch?v=QXljA_MwRQw",
-        "https://www.youtube.com/watch?v=Ebc0CcyHixk",
-        "https://www.youtube.com/watch?v=uLguU7WLreA",
-        "https://www.youtube.com/watch?v=ociMzKHQlMs",
-        "https://www.youtube.com/watch?v=_8-N8IIq_8I"
-      ],
-      "source": "TMDb"
-    },
-    {
-      "id": 1007734,
-      "title": "Nobody 2",
-      "year": "2025",
-      "overview": "Former assassin Hutch Mansell takes his family on a nostalgic vacation to a small-town theme park, only to be pulled back into violence when they clash with a corrupt operator, a crooked sheriff, and a ruthless crime boss.",
-      "poster": "https://image.tmdb.org/t/p/w500/svXVRoRSu6zzFtCzkRsjZS7Lqpd.jpg",
-      "rating": 7.205,
-      "genres": [
-        28,
-        53
-      ],
-      "budget": 25000000,
-      "revenue": 38802325,
-      "directors": [
-        "Timo Tjahjanto"
-      ],
-      "writers": [
-        "Aaron Rabin",
-        "Derek Kolstad",
-        "Derek Kolstad",
-        "Derek Kolstad"
-      ],
-      "cast": [
-        {
-          "name": "Bob Odenkirk",
-          "character": "Hutch Mansell",
-          "profile": "https://image.tmdb.org/t/p/w300/rF0Lb6SBhGSTvjRffmlKRSeI3jE.jpg"
-        },
-        {
-          "name": "Connie Nielsen",
-          "character": "Becca Mansell",
-          "profile": "https://image.tmdb.org/t/p/w300/lvQypTfeH2Gn2PTbzq6XkT2PLmn.jpg"
-        },
-        {
-          "name": "Sharon Stone",
-          "character": "Lendina",
-          "profile": "https://image.tmdb.org/t/p/w300/9lrTRK7KILnzcfEmiylQisPuRnV.jpg"
-        },
-        {
-          "name": "John Ortiz",
-          "character": "Wyatt Martin",
-          "profile": "https://image.tmdb.org/t/p/w300/tMDPYhpc9nqIJAK3vtMroEH9qho.jpg"
-        },
-        {
-          "name": "Colin Hanks",
-          "character": "Sheriff Abel",
-          "profile": "https://image.tmdb.org/t/p/w300/iljyDSiJRcwJL8QXQZ2WTyU1wh5.jpg"
-        }
-      ],
-      "trailers": [
-        "https://www.youtube.com/watch?v=VXKHys7odj8",
-        "https://www.youtube.com/watch?v=uNikATJU9og",
-        "https://www.youtube.com/watch?v=oiD4W7tM6t4",
-        "https://www.youtube.com/watch?v=LHh_q0awuxQ",
-        "https://www.youtube.com/watch?v=J2QIA8prruA",
-        "https://www.youtube.com/watch?v=-zoeSW3l88I",
-        "https://www.youtube.com/watch?v=Hx-dEgru7yE",
-        "https://www.youtube.com/watch?v=CtKFuCmF2HA",
-        "https://www.youtube.com/watch?v=hPiO-lOno0k",
-        "https://www.youtube.com/watch?v=YBxb60jsITQ",
-        "https://www.youtube.com/watch?v=8t1cSIe0tSk",
-        "https://www.youtube.com/watch?v=i4PLWaiFSxs",
-        "https://www.youtube.com/watch?v=UGOvEad8qd4",
-        "https://www.youtube.com/watch?v=IldCaDMeLfs",
-        "https://www.youtube.com/watch?v=-5X2pt95cIo"
-      ],
-      "source": "TMDb"
-    },
-    {
-      "id": 155,
-      "title": "The Dark Knight",
-      "year": "2008",
-      "overview": "Batman raises the stakes in his war on crime. With the help of Lt. Jim Gordon and District Attorney Harvey Dent, Batman sets out to dismantle the remaining criminal organizations that plague the streets. The partnership proves to be effective, but they soon find themselves prey to a reign of chaos unleashed by a rising criminal mastermind known to the terrified citizens of Gotham as the Joker.",
-      "poster": "https://image.tmdb.org/t/p/w500/qJ2tW6WMUDux911r6m7haRef0WH.jpg",
-      "rating": 8.523,
-      "genres": [
-        18,
-        28,
-        80,
-        53
-      ],
-      "budget": 185000000,
-      "revenue": 1004558444,
-      "directors": [
-        "Christopher Nolan"
-      ],
-      "writers": [
-        "David S. Goyer",
-        "Jonathan Nolan",
-        "Christopher Nolan",
-        "Bob Kane",
-        "Christopher Nolan"
-      ],
-      "cast": [
-        {
-          "name": "Christian Bale",
-          "character": "Bruce Wayne",
-          "profile": "https://image.tmdb.org/t/p/w300/7Pxez9J8fuPd2Mn9kex13YALrCQ.jpg"
-        },
-        {
-          "name": "Heath Ledger",
-          "character": "Joker",
-          "profile": "https://image.tmdb.org/t/p/w300/p2z2bURSg7nuMsN9P2s61e2RvNz.jpg"
-        },
-        {
-          "name": "Aaron Eckhart",
-          "character": "Harvey Dent",
-          "profile": "https://image.tmdb.org/t/p/w300/u5JjnRMr9zKEVvOP7k3F6gdcwT6.jpg"
-        },
-        {
-          "name": "Michael Caine",
-          "character": "Alfred",
-          "profile": "https://image.tmdb.org/t/p/w300/bVZRMlpjTAO2pJK6v90buFgVbSW.jpg"
-        },
-        {
-          "name": "Maggie Gyllenhaal",
-          "character": "Rachel",
-          "profile": "https://image.tmdb.org/t/p/w300/vsfkWdYWmA9CpzMHTJzrFxlDnEZ.jpg"
-        }
-      ],
-      "trailers": [
-        "https://www.youtube.com/watch?v=bS8TNDFBAHE",
-        "https://www.youtube.com/watch?v=co2bs_OjLG8",
-        "https://www.youtube.com/watch?v=7pVaGNOp5Vc",
-        "https://www.youtube.com/watch?v=QEBCT-Lsh-A",
-        "https://www.youtube.com/watch?v=sW7Ihg_o5E8",
-        "https://www.youtube.com/watch?v=lNLmk7CPtOw",
-        "https://www.youtube.com/watch?v=_PZpmTj1Q8Q",
-        "https://www.youtube.com/watch?v=_XGnc0rz_Nc",
-        "https://www.youtube.com/watch?v=O4Ytmpb-ReQ",
-        "https://www.youtube.com/watch?v=7zJ0DLJmXl8",
-        "https://www.youtube.com/watch?v=kmJLuwP3MbY"
-      ],
-      "source": "TMDb"
-    },
-    {
-      "id": 1265344,
-      "title": "Swiped",
-      "year": "2025",
-      "overview": "Whitney Wolfe uses extraordinary grit and ingenuity to break into the male-dominated tech industry.",
-      "poster": "https://image.tmdb.org/t/p/w500/znxBfe14cefxx5Lu1tgNzggJagt.jpg",
-      "rating": 6.883,
-      "genres": [
-        36,
-        18
-      ],
-      "budget": 0,
-      "revenue": 0,
-      "directors": [
-        "Rachel Lee Goldenberg"
-      ],
-      "writers": [
-        "Rachel Lee Goldenberg",
-        "Bill Parker",
-        "Kim Caramele"
-      ],
-      "cast": [
-        {
-          "name": "Lily James",
-          "character": "Whitney",
-          "profile": "https://image.tmdb.org/t/p/w300/7UN8GVsDzccK9UVYzMx3hooLyzZ.jpg"
-        },
-        {
-          "name": "Ben Schnetzer",
-          "character": "Sean",
-          "profile": "https://image.tmdb.org/t/p/w300/drpFFDyWj2jeoX5I1D1WhUfcCCx.jpg"
-        },
-        {
-          "name": "Myha'la",
-          "character": "Tisha",
-          "profile": "https://image.tmdb.org/t/p/w300/2uI4x273szwjnuVbYInhbxgohdb.jpg"
-        },
-        {
-          "name": "Jackson White",
-          "character": "Justin",
-          "profile": "https://image.tmdb.org/t/p/w300/dXTJFTkti0mpssgsYvMa00W59jB.jpg"
-        },
-        {
-          "name": "Dan Stevens",
-          "character": "Andrey",
-          "profile": "https://image.tmdb.org/t/p/w300/fFsgginZKH527o38ZfdDxuzx7Ew.jpg"
-        }
-      ],
-      "trailers": [
-        "https://www.youtube.com/watch?v=JgoMd2SHATY",
-        "https://www.youtube.com/watch?v=8seUGDLZRIo",
-        "https://www.youtube.com/watch?v=P_F0owXLcnM"
-      ],
-      "source": "TMDb"
-    },
-    {
-      "id": 967941,
-      "title": "Wicked: For Good",
-      "year": "2025",
-      "overview": "As an angry mob rises against the Wicked Witch, Glinda and Elphaba will need to come together one final time. With their singular friendship now the fulcrum of their futures, they will need to truly see each other, with honesty and empathy, if they are to change themselves, and all of Oz, for good.",
-      "poster": "https://image.tmdb.org/t/p/w500/si9tolnefLSUKaqQEGz1bWArOaL.jpg",
-      "rating": null,
-      "genres": [
-        14,
-        10749,
-        18
-      ],
-      "budget": 150000000,
-      "revenue": 0,
-      "directors": [
-        "Jon M. Chu"
-      ],
-      "writers": [
-        "Stephen Schwartz",
-        "Winnie Holzman",
-        "Winnie Holzman",
-        "Gregory Maguire",
-        "Dana Fox",
-        "L. Frank Baum"
-      ],
-      "cast": [
-        {
-          "name": "Cynthia Erivo",
-          "character": "Elphaba",
-          "profile": "https://image.tmdb.org/t/p/w300/gIAXqZwZCBqkh2ppfAV4xcnMxki.jpg"
-        },
-        {
-          "name": "Ariana Grande",
-          "character": "Galinda / Glinda",
-          "profile": "https://image.tmdb.org/t/p/w300/ojr2zF46BmPe7EALds7WQf6Ro4O.jpg"
-        },
-        {
-          "name": "Jonathan Bailey",
-          "character": "Fiyero",
-          "profile": "https://image.tmdb.org/t/p/w300/kMtZtavkXIXYA0CnhaWqbNo6uFV.jpg"
-        },
-        {
-          "name": "Ethan Slater",
-          "character": "Boq",
-          "profile": "https://image.tmdb.org/t/p/w300/xIgqyrM78FPt7Pb2Vv3IvJcnOWS.jpg"
-        },
-        {
-          "name": "Marissa Bode",
-          "character": "Nessarose",
-          "profile": "https://image.tmdb.org/t/p/w300/3ZoBNPpXsM35HrGMkRxU9Ez5YR0.jpg"
-        }
-      ],
-      "trailers": [
-        "https://www.youtube.com/watch?v=qEAL0e4Zf1w",
-        "https://www.youtube.com/watch?v=CZTxUeFnm28",
-        "https://www.youtube.com/watch?v=7CcXSwj8ZwU",
-        "https://www.youtube.com/watch?v=B1uyetoHQk4",
-        "https://www.youtube.com/watch?v=KfHJJRUqtuw",
-        "https://www.youtube.com/watch?v=vt98AlBDI9Y",
-        "https://www.youtube.com/watch?v=hEzjRK0CxHc"
-      ],
-      "source": "TMDb"
-    },
-    {
-      "id": 1038392,
-      "title": "The Conjuring: Last Rites",
-      "year": "2025",
-      "overview": "Paranormal investigators Ed and Lorraine Warren take on one last terrifying case involving mysterious entities they must confront.",
-      "poster": "https://image.tmdb.org/t/p/w500/29ES27icY5CzTcMhlz1H4SdQRod.jpg",
-      "rating": 6.575,
-      "genres": [
-        27
-      ],
-      "budget": 55000000,
-      "revenue": 401004657,
-      "directors": [
-        "Michael Chaves"
-      ],
-      "writers": [
-        "David Leslie Johnson-McGoldrick",
-        "James Wan",
-        "Chad Hayes",
-        "Carey Hayes",
-        "Ian B. Goldberg",
-        "Richard Naing",
-        "David Leslie Johnson-McGoldrick",
-        "Talar Baker"
-      ],
-      "cast": [
-        {
-          "name": "Vera Farmiga",
-          "character": "Lorraine Warren",
-          "profile": "https://image.tmdb.org/t/p/w300/5Vs7huBmTKftwlsc2BPAntyaQYj.jpg"
-        },
-        {
-          "name": "Patrick Wilson",
-          "character": "Ed Warren",
-          "profile": "https://image.tmdb.org/t/p/w300/tc1ezEfIY8BhCy85svOUDtpBFPt.jpg"
-        },
-        {
-          "name": "Mia Tomlinson",
-          "character": "Judy Warren",
-          "profile": "https://image.tmdb.org/t/p/w300/cBSSODc05j8s8omYfX0Px07AIvr.jpg"
-        },
-        {
-          "name": "Ben Hardy",
-          "character": "Tony Spera",
-          "profile": "https://image.tmdb.org/t/p/w300/s8UEIomgY5AaEmPHkcPAScp68Fw.jpg"
-        },
-        {
-          "name": "Rebecca Calder",
-          "character": "Janet Smurl",
-          "profile": "https://image.tmdb.org/t/p/w300/A43USnarLnfWXDvWimT24cPVfEm.jpg"
-        }
-      ],
-      "trailers": [
-        "https://www.youtube.com/watch?v=3iBhELud1-I",
-        "https://www.youtube.com/watch?v=YVbHSRleTmU",
-        "https://www.youtube.com/watch?v=cw8KajB4JeQ",
-        "https://www.youtube.com/watch?v=Dg63O5d15Wg",
-        "https://www.youtube.com/watch?v=6YBNV0Z51IM",
-        "https://www.youtube.com/watch?v=m19EFnX40Cg",
-        "https://www.youtube.com/watch?v=dMbFgvTsgwA",
-        "https://www.youtube.com/watch?v=1LHUndpIm3Q",
-        "https://www.youtube.com/watch?v=ZIyfiX5qrxw",
-        "https://www.youtube.com/watch?v=XzLTNftJJvc",
-        "https://www.youtube.com/watch?v=14glKAg7kpA",
-        "https://www.youtube.com/watch?v=TNjRbIPuuAY",
-        "https://www.youtube.com/watch?v=Hp4AX2q0N_Q",
-        "https://www.youtube.com/watch?v=LhAQr-ZvcyY",
-        "https://www.youtube.com/watch?v=FKX95PnqNcA",
-        "https://www.youtube.com/watch?v=xPnrrHPtzyI",
-        "https://www.youtube.com/watch?v=S1OWfDyrk0o",
-        "https://www.youtube.com/watch?v=3Cw-bJQ1Ji8",
-        "https://www.youtube.com/watch?v=Qy6Zc4viT64",
-        "https://www.youtube.com/watch?v=_GxskyETFj0",
-        "https://www.youtube.com/watch?v=Zrz00rGnX38",
-        "https://www.youtube.com/watch?v=jQzX7fPFMuw",
-        "https://www.youtube.com/watch?v=YBJK9Pna54I",
-        "https://www.youtube.com/watch?v=S0MdnFYgEII",
-        "https://www.youtube.com/watch?v=LhNDy-T8Y5A",
-        "https://www.youtube.com/watch?v=JwViglfHFxM",
-        "https://www.youtube.com/watch?v=p4aWdkM5xF8",
-        "https://www.youtube.com/watch?v=w2CTkPjmQ1Y",
-        "https://www.youtube.com/watch?v=pwLNMtz6QbM",
-        "https://www.youtube.com/watch?v=IxB50J1ZSvA",
-        "https://www.youtube.com/watch?v=IjDsQKH3h8Y",
-        "https://www.youtube.com/watch?v=XLNi2jALpiU",
-        "https://www.youtube.com/watch?v=-CN-TEj7KMQ",
-        "https://www.youtube.com/watch?v=_pTH8nqYTDs",
-        "https://www.youtube.com/watch?v=PNt1FZXbD4k",
-        "https://www.youtube.com/watch?v=411ptXpPtWA",
-        "https://www.youtube.com/watch?v=xFyCbokgH0E",
-        "https://www.youtube.com/watch?v=t-ypvm_JJjQ",
-        "https://www.youtube.com/watch?v=bMgfsdYoEEo",
-        "https://www.youtube.com/watch?v=A7Eu86USqcw",
-        "https://www.youtube.com/watch?v=32Qzh695g3s",
-        "https://www.youtube.com/watch?v=FSAz556s0fM",
-        "https://www.youtube.com/watch?v=WI7GOmpOBkk"
-      ],
-      "source": "TMDb"
-    },
-    {
-      "id": 157336,
-      "title": "Interstellar",
-      "year": "2014",
-      "overview": "The adventures of a group of explorers who make use of a newly discovered wormhole to surpass the limitations on human space travel and conquer the vast distances involved in an interstellar voyage.",
-      "poster": "https://image.tmdb.org/t/p/w500/gEU2QniE6E77NI6lCU6MxlNBvIx.jpg",
-      "rating": 8.461,
-      "genres": [
-        12,
-        18,
-        878
-      ],
-      "budget": 165000000,
-      "revenue": 746606706,
-      "directors": [
-        "Christopher Nolan"
-      ],
-      "writers": [
-        "Jonathan Nolan",
-        "Christopher Nolan"
-      ],
-      "cast": [
-        {
-          "name": "Matthew McConaughey",
-          "character": "Cooper",
-          "profile": "https://image.tmdb.org/t/p/w300/lCySuYjhXix3FzQdS4oceDDrXKI.jpg"
-        },
-        {
-          "name": "Anne Hathaway",
-          "character": "Brand",
-          "profile": "https://image.tmdb.org/t/p/w300/s6tflSD20MGz04ZR2R1lZvhmC4Y.jpg"
-        },
-        {
-          "name": "Michael Caine",
-          "character": "Professor Brand",
-          "profile": "https://image.tmdb.org/t/p/w300/bVZRMlpjTAO2pJK6v90buFgVbSW.jpg"
-        },
-        {
-          "name": "Jessica Chastain",
-          "character": "Murph",
-          "profile": "https://image.tmdb.org/t/p/w300/xRvRzxiiHhgUErl0yf9w8WariRE.jpg"
-        },
-        {
-          "name": "Casey Affleck",
-          "character": "Tom",
-          "profile": "https://image.tmdb.org/t/p/w300/304ilSygaCRWykoBWAL67TOw8g9.jpg"
-        }
-      ],
-      "trailers": [
-        "https://www.youtube.com/watch?v=xGrbLfi1VJ8",
-        "https://www.youtube.com/watch?v=1GmqkGScOVY",
-        "https://www.youtube.com/watch?v=u-ElPzExvPA",
-        "https://www.youtube.com/watch?v=MCsG9zH7DJE",
-        "https://www.youtube.com/watch?v=Rvns5DaW-ug",
-        "https://www.youtube.com/watch?v=v2H1s9gj5DA",
-        "https://www.youtube.com/watch?v=60h6lpnSgck",
-        "https://www.youtube.com/watch?v=IIFd8NPCj-E",
-        "https://www.youtube.com/watch?v=PG5c2GgkA2w",
-        "https://www.youtube.com/watch?v=KlyknsTJk0w",
-        "https://www.youtube.com/watch?v=w7JZCsSD92E",
-        "https://www.youtube.com/watch?v=_F5cmjqt5I8",
-        "https://www.youtube.com/watch?v=dz_928ZO19Y",
-        "https://www.youtube.com/watch?v=Y9rdngQZfUU",
-        "https://www.youtube.com/watch?v=XsCfS5besfo",
-        "https://www.youtube.com/watch?v=w8ZOKlYBWus",
-        "https://www.youtube.com/watch?v=FaIbpwbwWQE",
-        "https://www.youtube.com/watch?v=djMep33GSt0",
-        "https://www.youtube.com/watch?v=qGYonVfG6gI",
-        "https://www.youtube.com/watch?v=7YwSoLCTbz8",
-        "https://www.youtube.com/watch?v=Pfg34mY-0gU",
-        "https://www.youtube.com/watch?v=WqNirxasldY",
-        "https://www.youtube.com/watch?v=1aT4fOdqqhM",
-        "https://www.youtube.com/watch?v=xaMN10L27pc",
-        "https://www.youtube.com/watch?v=oILbvIRsfpM",
-        "https://www.youtube.com/watch?v=fdwHVtAan38",
-        "https://www.youtube.com/watch?v=fCzvSlAnDh0",
-        "https://www.youtube.com/watch?v=nQD_erRnmBE",
-        "https://www.youtube.com/watch?v=a8wgnCdeubY",
-        "https://www.youtube.com/watch?v=oHjmheDsqZw",
-        "https://www.youtube.com/watch?v=Y6BdKtOh9x4",
-        "https://www.youtube.com/watch?v=6pzIAkVbY3M",
-        "https://www.youtube.com/watch?v=MfGfZwQ_qaY",
-        "https://www.youtube.com/watch?v=cnKpDDH9_gM",
-        "https://www.youtube.com/watch?v=gde77UF0LUQ",
-        "https://www.youtube.com/watch?v=gJEAbk44Lrk",
-        "https://www.youtube.com/watch?v=6IcgFXERGvA",
-        "https://www.youtube.com/watch?v=LY19rHKAaAg",
-        "https://www.youtube.com/watch?v=C_qBaqv7C_o",
-        "https://www.youtube.com/watch?v=R8teZZ-loaI",
-        "https://www.youtube.com/watch?v=ePbKGoIGAXY",
-        "https://www.youtube.com/watch?v=zSWdZVtXT7E",
-        "https://www.youtube.com/watch?v=827FNDpQWrQ"
-      ],
-      "source": "TMDb"
-    },
-    {
-      "id": 1328803,
-      "title": "Prisoner of War",
-      "year": "2025",
-      "overview": "British RAF Wing Commander James Wright is captured by the Japanese during WWII and forced to fight in brutal hand-to-hand combat. The Japanese soldiers get more than they bargained for when Wright’s years of martial arts training in Hong Kong prove him to be a formidable opponent.",
-      "poster": "https://image.tmdb.org/t/p/w500/1XET89sjRm9mUuHXhGIlKTNd5uD.jpg",
-      "rating": 6.5,
-      "genres": [
-        28,
-        10752,
-        53,
-        36
-      ],
-      "budget": 2000000,
-      "revenue": 0,
-      "directors": [
-        "Louis Mandylor"
-      ],
-      "writers": [
-        "Marc Clebanoff"
-      ],
-      "cast": [
-        {
-          "name": "Scott Adkins",
-          "character": "James Wright",
-          "profile": "https://image.tmdb.org/t/p/w300/9NRr2a1riIn5CWn5McZLJlk4vxR.jpg"
-        },
-        {
-          "name": "Peter Shinkoda",
-          "character": "",
-          "profile": "https://image.tmdb.org/t/p/w300/lCQl28poQr4bLwqZjhryGkV73jO.jpg"
-        },
-        {
-          "name": "Michael Copon",
-          "character": "",
-          "profile": "https://image.tmdb.org/t/p/w300/i3k6kmAA3LLlPFEzkOs5hRIfwg6.jpg"
-        },
-        {
-          "name": "Donald Cerrone",
-          "character": "",
-          "profile": "https://image.tmdb.org/t/p/w300/yHRgWTQuKr5tAMeR3qTtsOQU0Jb.jpg"
-        },
-        {
-          "name": "Michael Rene Walton",
-          "character": "",
-          "profile": "https://image.tmdb.org/t/p/w300/t7yY3Cyei6hH5CVI7y2TtG1oJVX.jpg"
-        }
-      ],
-      "trailers": [
-        "https://www.youtube.com/watch?v=wAz7ms25K-U",
-        "https://www.youtube.com/watch?v=GPMm5EnUC8Y",
-        "https://www.youtube.com/watch?v=mKFL8CMoCVk",
-        "https://www.youtube.com/watch?v=pr9BWYlZWlQ"
-      ],
-      "source": "TMDb"
-    },
-    {
-      "id": 911430,
-      "title": "F1",
-      "year": "2025",
-      "overview": "Racing legend Sonny Hayes is coaxed out of retirement to lead a struggling Formula 1 team—and mentor a young hotshot driver—while chasing one more chance at glory.",
-      "poster": "https://image.tmdb.org/t/p/w500/9PXZIUsSDh4alB80jheWX4fhZmy.jpg",
-      "rating": 7.826,
-      "genres": [
-        28,
-        18
-      ],
-      "budget": 250000000,
-      "revenue": 623438203,
-      "directors": [
-        "Joseph Kosinski"
-      ],
-      "writers": [
-        "Ehren Kruger",
-        "Joseph Kosinski",
-        "Ehren Kruger"
-      ],
-      "cast": [
-        {
-          "name": "Brad Pitt",
-          "character": "Sonny Hayes",
-          "profile": "https://image.tmdb.org/t/p/w300/9OfnD7lxgIj3BNQpJFnwxnwl6w5.jpg"
-        },
-        {
-          "name": "Damson Idris",
-          "character": "Joshua Pearce",
-          "profile": "https://image.tmdb.org/t/p/w300/4jKOg4jCqNwXyrYd3coqgmCqkMy.jpg"
-        },
-        {
-          "name": "Javier Bardem",
-          "character": "Ruben Cervantes",
-          "profile": "https://image.tmdb.org/t/p/w300/eCBiiPvBfIY7exDQwH0vEM6Bf3c.jpg"
-        },
-        {
-          "name": "Kerry Condon",
-          "character": "Kate McKenna",
-          "profile": "https://image.tmdb.org/t/p/w300/8RO25vJxQSoNdhsVbiAHOsiGfvl.jpg"
-        },
-        {
-          "name": "Tobias Menzies",
-          "character": "Peter Banning",
-          "profile": "https://image.tmdb.org/t/p/w300/hGhAw2obMEOu1K0ed9b3jds9thf.jpg"
-        }
-      ],
-      "trailers": [
-        "https://www.youtube.com/watch?v=UDr9ntW6Xn4",
-        "https://www.youtube.com/watch?v=DiwM41x1QNE",
-        "https://www.youtube.com/watch?v=denQXL3_Sqs",
-        "https://www.youtube.com/watch?v=FRDNEP8unTo",
-        "https://www.youtube.com/watch?v=c2fFtlkaX-Y",
-        "https://www.youtube.com/watch?v=h-UezHHMl3o",
-        "https://www.youtube.com/watch?v=xEUHoeqDmic",
-        "https://www.youtube.com/watch?v=Q1TBdfKD-xs",
-        "https://www.youtube.com/watch?v=9vE74AROgM8",
-        "https://www.youtube.com/watch?v=tPkNw4sTjUY",
-        "https://www.youtube.com/watch?v=8etd1iLvgMk",
-        "https://www.youtube.com/watch?v=ptHtdzaReqw",
-        "https://www.youtube.com/watch?v=vOiQUlZHCTU",
-        "https://www.youtube.com/watch?v=9EI5TahvOZA",
-        "https://www.youtube.com/watch?v=gG_pqOektG0",
-        "https://www.youtube.com/watch?v=f7KR09_ZfKc",
-        "https://www.youtube.com/watch?v=5C-oQcDvpTc",
-        "https://www.youtube.com/watch?v=3Q5WEFPr0NM",
-        "https://www.youtube.com/watch?v=tHgftHW_194",
-        "https://www.youtube.com/watch?v=sC5jqueBGqQ",
-        "https://www.youtube.com/watch?v=_ib5tJHyYPU",
-        "https://www.youtube.com/watch?v=7r5MLV0fhLI",
-        "https://www.youtube.com/watch?v=W9EhV1cD2JM",
-        "https://www.youtube.com/watch?v=GxDXL_KUPNE",
-        "https://www.youtube.com/watch?v=vRhmdAcRDqI",
-        "https://www.youtube.com/watch?v=kxwVWXpzqKs",
-        "https://www.youtube.com/watch?v=k2jTALGm0TE",
-        "https://www.youtube.com/watch?v=dy85CaRXaOU",
-        "https://www.youtube.com/watch?v=Jv9miHhk1lI",
-        "https://www.youtube.com/watch?v=xH0NvAqt8Pw",
-        "https://www.youtube.com/watch?v=D1zz01r-uio",
-        "https://www.youtube.com/watch?v=MTxwsd_EG9s",
-        "https://www.youtube.com/watch?v=6vubglBrnx4",
-        "https://www.youtube.com/watch?v=snNhdvl9n6M",
-        "https://www.youtube.com/watch?v=Tn3dCH6hBhE",
-        "https://www.youtube.com/watch?v=61ee8LE5tLc",
-        "https://www.youtube.com/watch?v=zyHlT8cjmJ8",
-        "https://www.youtube.com/watch?v=xGg8rWNkgUs",
-        "https://www.youtube.com/watch?v=pLUNJpPMlpo",
-        "https://www.youtube.com/watch?v=icOxlQErvEg",
-        "https://www.youtube.com/watch?v=auMB94Y91eA",
-        "https://www.youtube.com/watch?v=ToQuV5CNec8",
-        "https://www.youtube.com/watch?v=rdvas32gWyA",
-        "https://www.youtube.com/watch?v=h738Z7-3FGM",
-        "https://www.youtube.com/watch?v=taBL3H9mJIw",
-        "https://www.youtube.com/watch?v=UQNO9PCQ7dU",
-        "https://www.youtube.com/watch?v=NEEraPdWnTg",
-        "https://www.youtube.com/watch?v=jU5vJKHFW88",
-        "https://www.youtube.com/watch?v=U0b7NviEztw",
-        "https://www.youtube.com/watch?v=24RKnuFbjTo",
-        "https://www.youtube.com/watch?v=p68evseMEJ8",
-        "https://www.youtube.com/watch?v=x6BDIoUy7OM",
-        "https://www.youtube.com/watch?v=KAlUrogZfqo",
-        "https://www.youtube.com/watch?v=Fe-SjMW8nHo",
-        "https://www.youtube.com/watch?v=XkoeRhkTkCI",
-        "https://www.youtube.com/watch?v=J5MovER2qpI",
-        "https://www.youtube.com/watch?v=oZxhPMQUou0",
-        "https://www.youtube.com/watch?v=CO1oPu9ByI8",
-        "https://www.youtube.com/watch?v=-gs6Hubp-x8",
-        "https://www.youtube.com/watch?v=04tdTbdiGrY",
-        "https://www.youtube.com/watch?v=f4X8hg2_ak0",
-        "https://www.youtube.com/watch?v=8x0x0FVxja0",
-        "https://www.youtube.com/watch?v=FI-HLckFd98",
-        "https://www.youtube.com/watch?v=suXEAys0wHo",
-        "https://www.youtube.com/watch?v=pHiDjFLW-IE",
-        "https://www.youtube.com/watch?v=QMobnzmNbyE",
-        "https://www.youtube.com/watch?v=yrqFlLBFLqY",
-        "https://www.youtube.com/watch?v=GnvuI__ndKQ",
-        "https://www.youtube.com/watch?v=Si7JY2PGaGo",
-        "https://www.youtube.com/watch?v=b_b0wLMIoR0",
-        "https://www.youtube.com/watch?v=g-WRVTEk0_Y",
-        "https://www.youtube.com/watch?v=z1xOZSOtXJE",
-        "https://www.youtube.com/watch?v=6sIe7OaTJug",
-        "https://www.youtube.com/watch?v=kuZEv7wz_uY",
-        "https://www.youtube.com/watch?v=zlmwqwFIRKI",
-        "https://www.youtube.com/watch?v=pEk3g1b6YO4",
-        "https://www.youtube.com/watch?v=RLJEcYnZc0s",
-        "https://www.youtube.com/watch?v=ESs6MknHEAY",
-        "https://www.youtube.com/watch?v=fzuIFyY_-rg",
-        "https://www.youtube.com/watch?v=I9AggMZpc3Y",
-        "https://www.youtube.com/watch?v=dt_Sb9sn0JM",
-        "https://www.youtube.com/watch?v=toqkZcS8iPI",
-        "https://www.youtube.com/watch?v=sKN0V703114",
-        "https://www.youtube.com/watch?v=3fOoIeq23UM",
-        "https://www.youtube.com/watch?v=oKo5p2n1vLs",
-        "https://www.youtube.com/watch?v=mZginaXCUm8",
-        "https://www.youtube.com/watch?v=f8vm3koMd3A",
-        "https://www.youtube.com/watch?v=IDubTyfnQgI",
-        "https://www.youtube.com/watch?v=ksKsoSJAhqc",
-        "https://www.youtube.com/watch?v=wmaw7huuBUM",
-        "https://www.youtube.com/watch?v=FZikQgiYj5c",
-        "https://www.youtube.com/watch?v=AAQXwxlrc4w",
-        "https://www.youtube.com/watch?v=bI7tIxkkezU",
-        "https://www.youtube.com/watch?v=VVZr-BFQBpk",
-        "https://www.youtube.com/watch?v=AqLZz8gaeY4",
-        "https://www.youtube.com/watch?v=l9JTeosl6ho",
-        "https://www.youtube.com/watch?v=4ff1KqQ2HAw",
-        "https://www.youtube.com/watch?v=e8rLKC-v9Ic",
-        "https://www.youtube.com/watch?v=2M4TnaezaUk",
-        "https://www.youtube.com/watch?v=idZgGdsETxI",
-        "https://www.youtube.com/watch?v=gxmRQqo7Ztk",
-        "https://www.youtube.com/watch?v=cxc6Z9RaWCA",
-        "https://www.youtube.com/watch?v=bQWkae5VdgM",
-        "https://www.youtube.com/watch?v=ge_ABjtYx88",
-        "https://www.youtube.com/watch?v=8yh9BPUBbbQ",
-        "https://www.youtube.com/watch?v=CsseNtzzBDg",
-        "https://www.youtube.com/watch?v=PedBvUxkXeA",
-        "https://www.youtube.com/watch?v=Lp5hyOiC6Pk",
-        "https://www.youtube.com/watch?v=ynVKFjP6HD4",
-        "https://www.youtube.com/watch?v=xhKEqasBjpw",
-        "https://www.youtube.com/watch?v=txy5_jLbFX8",
-        "https://www.youtube.com/watch?v=JnlqYa4DaNM",
-        "https://www.youtube.com/watch?v=bqUUGtFhoac",
-        "https://www.youtube.com/watch?v=CT2_P2DZBR0",
-        "https://www.youtube.com/watch?v=J-eZpA8DdAg",
-        "https://www.youtube.com/watch?v=H_poMClnTgo",
-        "https://www.youtube.com/watch?v=mjgRtDfz8MA",
-        "https://www.youtube.com/watch?v=2zQtb0H1QEs",
-        "https://www.youtube.com/watch?v=TZGY2CWPXeU"
-      ],
-      "source": "TMDb"
-    },
-    {
-      "id": 1337562,
-      "title": "Splitsville",
-      "year": "2025",
-      "overview": "After Ashley asks for a divorce, good-natured Carey runs to his friends, Julie and Paul, for support. He’s shocked to discover that the secret to their happiness is an open marriage, that is until Carey crosses the line and throws all of their relationships into chaos.",
-      "poster": "https://image.tmdb.org/t/p/w500/gxCv6kUdywxYzIXX6xYcmX5APUV.jpg",
-      "rating": 6.8,
-      "genres": [
-        35
-      ],
-      "budget": 0,
-      "revenue": 2561783,
-      "directors": [
-        "Michael Angelo Covino"
-      ],
-      "writers": [
-        "Michael Angelo Covino",
-        "Kyle Marvin"
-      ],
-      "cast": [
-        {
-          "name": "Dakota Johnson",
-          "character": "Julie",
-          "profile": "https://image.tmdb.org/t/p/w300/bSfVBJ8S3F1MPpCmIWb8UJcUZGP.jpg"
-        },
-        {
-          "name": "Adria Arjona",
-          "character": "Ashley",
-          "profile": "https://image.tmdb.org/t/p/w300/1pRUjjrhnn1EzFz5dxbFAxcSCBC.jpg"
-        },
-        {
-          "name": "Kyle Marvin",
-          "character": "Carey",
-          "profile": "https://image.tmdb.org/t/p/w300/6i3BTrlNjsjZDIDMFnwMPcxzTiq.jpg"
-        },
-        {
-          "name": "Michael Angelo Covino",
-          "character": "Paul",
-          "profile": "https://image.tmdb.org/t/p/w300/2cqHckGHSyBSGojJyqRZPTlUDLB.jpg"
-        },
-        {
-          "name": "Simon Webster",
-          "character": "Russ",
-          "profile": "https://image.tmdb.org/t/p/w300/dU4EECKoDEPL2OoSWbwQyvUEtny.jpg"
-        }
-      ],
-      "trailers": [
-        "https://www.youtube.com/watch?v=lzc2u4BBVYk",
-        "https://www.youtube.com/watch?v=SAjD2ZaNERk",
-        "https://www.youtube.com/watch?v=74I_n9X0wWI",
-        "https://www.youtube.com/watch?v=51Gt4hDfjiU",
-        "https://www.youtube.com/watch?v=pl4r3iBOb_s",
-        "https://www.youtube.com/watch?v=VrdSQSLD63Q"
-      ],
-      "source": "TMDb"
-    },
-    {
-      "id": 1022787,
-      "title": "Elio",
-      "year": "2025",
-      "overview": "Elio, a space fanatic with an active imagination, finds himself on a cosmic misadventure where he must form new bonds with eccentric alien lifeforms, navigate a crisis of intergalactic proportions and somehow discover who he is truly meant to be.",
-      "poster": "https://image.tmdb.org/t/p/w500/w2ARwtc1zoh0pyfwmyhpZHwuXgK.jpg",
-      "rating": 6.922,
-      "genres": [
-        16,
-        10751,
-        35,
-        12,
-        878
-      ],
-      "budget": 150000000,
-      "revenue": 153797125,
-      "directors": [
-        "Madeline Sharafian",
-        "Domee Shi",
-        "Adrian Molina"
-      ],
-      "writers": [
-        "James S. Baker",
-        "Brian Larsen",
-        "Julia Cho",
-        "Mark Hammer",
-        "Mike Jones",
-        "Adrian Molina",
-        "Madeline Sharafian",
-        "Domee Shi",
-        "Julia Cho",
-        "Tony Rosenast",
-        "Rejean Bourdages",
-        "Brandon Moon",
-        "Mitra Shahidi",
-        "Michael Wu",
-        "Steph Waldo",
-        "Yon Hui Lee",
-        "Adam Campbell",
-        "Bill Presing",
-        "Dan Park",
-        "Dean Kelly",
-        "Zilai Feng",
-        "Esteban Bravo",
-        "Jeff Call",
-        "Michael Daley",
-        "Paula Assadourian",
-        "Hyein Park",
-        "Derek Thompson",
-        "Alexander Pimwong",
-        "Rosana Sullivan",
-        "Le Tang",
-        "Margaret Spencer",
-        "Anna Benedict"
-      ],
-      "cast": [
-        {
-          "name": "Yonas Kibreab",
-          "character": "Elio / Other Elio (voice)",
-          "profile": "https://image.tmdb.org/t/p/w300/vp7wBIQ4MkfJJ5KfN8bMOLxdSJE.jpg"
-        },
-        {
-          "name": "Remy Edgerly",
-          "character": "Glordon (voice)",
-          "profile": "https://image.tmdb.org/t/p/w300/ik41sbEMHnoAT3LMIv7f0krXRwB.jpg"
-        },
-        {
-          "name": "Zoe Saldaña",
-          "character": "Olga Solís (voice)",
-          "profile": "https://image.tmdb.org/t/p/w300/iOVbUH20il632nj2v01NCtYYeSg.jpg"
-        },
-        {
-          "name": "Brad Garrett",
-          "character": "Lord Grigon (voice)",
-          "profile": "https://image.tmdb.org/t/p/w300/aOg1ce7mo85UThW9aSmBTDR7Lbt.jpg"
-        },
-        {
-          "name": "Brandon Moon",
-          "character": "Ambassador Helix (voice)",
-          "profile": "https://image.tmdb.org/t/p/w300/ocSrdXMrKNMLSJZLTrIxMaU53ie.jpg"
-        }
-      ],
-      "trailers": [
-        "https://www.youtube.com/watch?v=ajeTX18-K0M",
-        "https://www.youtube.com/watch?v=yfwLN2wsizc",
-        "https://www.youtube.com/watch?v=mIJobTh_Xfs",
-        "https://www.youtube.com/watch?v=Iuo2pkVp0U8",
-        "https://www.youtube.com/watch?v=SCNOV7h6gug",
-        "https://www.youtube.com/watch?v=yjN2QOroF1Y",
-        "https://www.youtube.com/watch?v=3Uk-DJkZxTQ",
-        "https://www.youtube.com/watch?v=BYRSK8pfClU",
-        "https://www.youtube.com/watch?v=D1hwTHSYflQ",
-        "https://www.youtube.com/watch?v=7-5Z6Mbhw-Y",
-        "https://www.youtube.com/watch?v=A0yugXNH3VQ",
-        "https://www.youtube.com/watch?v=si8xMrUM67I",
-        "https://www.youtube.com/watch?v=mm7hHm7LfEQ",
-        "https://www.youtube.com/watch?v=Y-yNbHXMWyc",
-        "https://www.youtube.com/watch?v=vOGXgmv90c4",
-        "https://www.youtube.com/watch?v=Auv_jRxX_zs",
-        "https://www.youtube.com/watch?v=kR0TEHvj0UI",
-        "https://www.youtube.com/watch?v=vBkOIaJ83Pc",
-        "https://www.youtube.com/watch?v=yH5zbV7eweM",
-        "https://www.youtube.com/watch?v=Yh563E31-NY",
-        "https://www.youtube.com/watch?v=sYQZWcRppl0",
-        "https://www.youtube.com/watch?v=GY7LnVJvNiU",
-        "https://www.youtube.com/watch?v=is2meozrnx0",
-        "https://www.youtube.com/watch?v=3bP7_XL_GB0",
-        "https://www.youtube.com/watch?v=tms6icDR5uI",
-        "https://www.youtube.com/watch?v=ETVi5_cnnaE",
-        "https://www.youtube.com/watch?v=8ocanbiSyV4",
-        "https://www.youtube.com/watch?v=2w_K3CB8PuE"
-      ],
-      "source": "TMDb"
-    },
-    {
-      "id": 604079,
-      "title": "The Long Walk",
-      "year": "2025",
-      "overview": "In a dystopian, alternate-America ruled by a totalitarian regime, 50 teenage boys take part in a deadly annual walking contest, forced to maintain a minimum pace or be executed, until only one survivor remains.",
-      "poster": "https://image.tmdb.org/t/p/w500/wobVTa99eW0ht6c1rNNzLkazPtR.jpg",
-      "rating": 7.287,
-      "genres": [
-        27,
-        878,
-        53
-      ],
-      "budget": 20000000,
-      "revenue": 24747674,
-      "directors": [
-        "Francis Lawrence"
-      ],
-      "writers": [
-        "JT Mollner",
-        "Stephen King"
-      ],
-      "cast": [
-        {
-          "name": "Cooper Hoffman",
-          "character": "Raymond Garraty / #47",
-          "profile": "https://image.tmdb.org/t/p/w300/8Y0AfdcpgzL4SHpKjspkDFBd6zN.jpg"
-        },
-        {
-          "name": "David Jonsson",
-          "character": "Peter McVries / #23",
-          "profile": "https://image.tmdb.org/t/p/w300/2ZZNGZw57KKMrVIr27g7W16G0jV.jpg"
-        },
-        {
-          "name": "Garrett Wareing",
-          "character": "Stebbins / #38",
-          "profile": "https://image.tmdb.org/t/p/w300/fGitxzQzJWgWqEYiDECJIB8pavW.jpg"
-        },
-        {
-          "name": "Tut Nyuot",
-          "character": "Arthur Baker / #6",
-          "profile": "https://image.tmdb.org/t/p/w300/nnQCY629iCcf5veJ7pJVG6onMgC.jpg"
-        },
-        {
-          "name": "Charlie Plummer",
-          "character": "Gary Barkovitch / #5",
-          "profile": "https://image.tmdb.org/t/p/w300/u2ig0kkgxq36BMbFQ4DEWfu5G3A.jpg"
-        }
-      ],
-      "trailers": [
-        "https://www.youtube.com/watch?v=kytJK_v7_zc",
-        "https://www.youtube.com/watch?v=6imLW8qrw7I",
-        "https://www.youtube.com/watch?v=v7IrMk1uI4Q",
-        "https://www.youtube.com/watch?v=SWa5AFhTFNA",
-        "https://www.youtube.com/watch?v=767N4yiDPLU",
-        "https://www.youtube.com/watch?v=Nv58h2pMsPM",
-        "https://www.youtube.com/watch?v=DzIHL1kerZE",
-        "https://www.youtube.com/watch?v=rf53CrJYQU0",
-        "https://www.youtube.com/watch?v=Qy7PwYa9ikM",
-        "https://www.youtube.com/watch?v=eezk-Mvq9RU",
-        "https://www.youtube.com/watch?v=HtFSm8erXIw",
-        "https://www.youtube.com/watch?v=P52-4hmtRm8",
-        "https://www.youtube.com/watch?v=H4APHN-qIhs",
-        "https://www.youtube.com/watch?v=_qPSeCDhhhU",
-        "https://www.youtube.com/watch?v=iPr2u1VYiuo",
-        "https://www.youtube.com/watch?v=skV3dx1_rp4",
-        "https://www.youtube.com/watch?v=AFHLCL6IVR0",
-        "https://www.youtube.com/watch?v=peuYohpNirM",
-        "https://www.youtube.com/watch?v=iRJZIh7gO5I",
-        "https://www.youtube.com/watch?v=_BrcPjqZtkE",
-        "https://www.youtube.com/watch?v=4ehd2jHyQa4",
-        "https://www.youtube.com/watch?v=RdN8qNfOHvs",
-        "https://www.youtube.com/watch?v=kqCBPUNdvuY",
-        "https://www.youtube.com/watch?v=SLlkw61x7P4",
-        "https://www.youtube.com/watch?v=0J11K9pDlDM",
-        "https://www.youtube.com/watch?v=TSQCWFyoUHc",
-        "https://www.youtube.com/watch?v=26LSSOYjsCU",
-        "https://www.youtube.com/watch?v=ChGkD-G0RZ8",
-        "https://www.youtube.com/watch?v=zi4y5yN9UxM",
-        "https://www.youtube.com/watch?v=clFhsJQAtfc",
-        "https://www.youtube.com/watch?v=Toj3Zxun7aQ",
-        "https://www.youtube.com/watch?v=C9Skp1CyzR0",
-        "https://www.youtube.com/watch?v=EFfUb3sa5kI",
-        "https://www.youtube.com/watch?v=vAtUHeMQ1F8"
-      ],
-      "source": "TMDb"
-    },
-    {
-      "id": 1233413,
-      "title": "Sinners",
-      "year": "2025",
-      "overview": "Trying to leave their troubled lives behind, twin brothers return to their hometown to start again, only to discover that an even greater evil is waiting to welcome them back.",
-      "poster": "https://image.tmdb.org/t/p/w500/4CkZl1LK6a5rXBqJB2ZP77h3N5i.jpg",
-      "rating": 7.544,
-      "genres": [
-        27,
-        28,
-        53
-      ],
-      "budget": 90000000,
-      "revenue": 365878513,
-      "directors": [
-        "Ryan Coogler"
-      ],
-      "writers": [
-        "Ryan Coogler"
-      ],
-      "cast": [
-        {
-          "name": "Michael B. Jordan",
-          "character": "Smoke / Stack",
-          "profile": "https://image.tmdb.org/t/p/w300/515xNvaMC6xOEOlo0sFqW69ZqUH.jpg"
-        },
-        {
-          "name": "Hailee Steinfeld",
-          "character": "Mary",
-          "profile": "https://image.tmdb.org/t/p/w300/vhGGQn8TTqMrqxHhsUmA8RIYV9a.jpg"
-        },
-        {
-          "name": "Miles Caton",
-          "character": "Sammie Moore",
-          "profile": "https://image.tmdb.org/t/p/w300/yff2DK1Sc2baRGHbSfcmwMwX8HW.jpg"
-        },
-        {
-          "name": "Jack O'Connell",
-          "character": "Remmick",
-          "profile": "https://image.tmdb.org/t/p/w300/9RrqnB1BRaWWHEjlWVVAna0sdBB.jpg"
-        },
-        {
-          "name": "Wunmi Mosaku",
-          "character": "Annie",
-          "profile": "https://image.tmdb.org/t/p/w300/yWM19CjCv66MqNkwHBp6Dpvtn9x.jpg"
-        }
-      ],
-      "trailers": [
-        "https://www.youtube.com/watch?v=RxrZ4yeGgdk",
-        "https://www.youtube.com/watch?v=ELNkVGS1PJE",
-        "https://www.youtube.com/watch?v=5UZ0UAOxp58",
-        "https://www.youtube.com/watch?v=l2h2lC0vlX4",
-        "https://www.youtube.com/watch?v=S7jo5Cr6WUA",
-        "https://www.youtube.com/watch?v=z1x1YpJWIHM",
-        "https://www.youtube.com/watch?v=cDnngg3MTio",
-        "https://www.youtube.com/watch?v=s72cBC-v6UE",
-        "https://www.youtube.com/watch?v=_7cm2PqnifU",
-        "https://www.youtube.com/watch?v=wWvVQtutmVs",
-        "https://www.youtube.com/watch?v=rk_86y1j-Ag",
-        "https://www.youtube.com/watch?v=njUvSy3n9QQ",
-        "https://www.youtube.com/watch?v=8bS7mV4WNTA",
-        "https://www.youtube.com/watch?v=2H-RcmjiM8U",
-        "https://www.youtube.com/watch?v=T8DUQJ23GIA",
-        "https://www.youtube.com/watch?v=Qc7TJgK_IE0",
-        "https://www.youtube.com/watch?v=U1q4eEPg_dc",
-        "https://www.youtube.com/watch?v=YdNMK-9Ee9g",
-        "https://www.youtube.com/watch?v=uZgtm6-EMEM",
-        "https://www.youtube.com/watch?v=vzIQMqbzJu4",
-        "https://www.youtube.com/watch?v=KWD7dKqlkco",
-        "https://www.youtube.com/watch?v=Xti9gl1hhRg",
-        "https://www.youtube.com/watch?v=Zw1oPjklCJE",
-        "https://www.youtube.com/watch?v=Qy1gm4x_MB8",
-        "https://www.youtube.com/watch?v=Wx-7bYY185c",
-        "https://www.youtube.com/watch?v=0VX5KxJmQCA",
-        "https://www.youtube.com/watch?v=szyp726Fsqw",
-        "https://www.youtube.com/watch?v=Wb-diWpc94Q",
-        "https://www.youtube.com/watch?v=W7BIK_pjneo",
-        "https://www.youtube.com/watch?v=O98jSd24lmA",
-        "https://www.youtube.com/watch?v=omKG9pZLlq0",
-        "https://www.youtube.com/watch?v=YTkJVHBuR-M",
-        "https://www.youtube.com/watch?v=ZSwieTlIMy4",
-        "https://www.youtube.com/watch?v=I17wn6LRD8I",
-        "https://www.youtube.com/watch?v=rE6gJJMqplU",
-        "https://www.youtube.com/watch?v=faxeuxvJmX0",
-        "https://www.youtube.com/watch?v=DK1siQhWwHI",
-        "https://www.youtube.com/watch?v=z5qijmY1mfU",
-        "https://www.youtube.com/watch?v=rDjkfvh7rBA",
-        "https://www.youtube.com/watch?v=fY9KHEtqCGI",
-        "https://www.youtube.com/watch?v=FHGtTZ3HMoM",
-        "https://www.youtube.com/watch?v=xeJsaqC49bM",
-        "https://www.youtube.com/watch?v=4jZkmKDbtU0",
-        "https://www.youtube.com/watch?v=j1hFxZxxR6A",
-        "https://www.youtube.com/watch?v=78Ru62uFM0s",
-        "https://www.youtube.com/watch?v=lsimLHcey8Q",
-        "https://www.youtube.com/watch?v=KE7Lie5cxWA",
-        "https://www.youtube.com/watch?v=itAQolHej2k",
-        "https://www.youtube.com/watch?v=ZGa5UMhqtjo",
-        "https://www.youtube.com/watch?v=pNvJmtic2m4",
-        "https://www.youtube.com/watch?v=Qqeu5Op0Ed4",
-        "https://www.youtube.com/watch?v=wq1HRpz5KUE",
-        "https://www.youtube.com/watch?v=W_kT1HgLDXI",
-        "https://www.youtube.com/watch?v=gWTt8J5_8yk",
-        "https://www.youtube.com/watch?v=h-zFEZkoALI",
-        "https://www.youtube.com/watch?v=iPekhmH6Odc",
-        "https://www.youtube.com/watch?v=okvFCZi5B0k",
-        "https://www.youtube.com/watch?v=OZPXdxLqIc4",
-        "https://www.youtube.com/watch?v=RUTt4-fA3Ug",
-        "https://www.youtube.com/watch?v=KD4gqJmhpWE",
-        "https://www.youtube.com/watch?v=tMsDF2p-T14",
-        "https://www.youtube.com/watch?v=7joulECTx_U",
-        "https://www.youtube.com/watch?v=kvE-i_Dy1LU",
-        "https://www.youtube.com/watch?v=_AYXk93WTjQ",
-        "https://www.youtube.com/watch?v=bKGxHflevuk",
-        "https://www.youtube.com/watch?v=aweA8mygv_M"
-      ],
-      "source": "TMDb"
-    },
     {
       "id": 250,
       "title": "Kirby Buckets",
@@ -5024,5 +3199,4 @@
       "source": "TVMaze"
     }
   ]
-}
->>>>>>> 34e95854
+}